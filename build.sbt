val commonSettings = Seq(
  sonatypeProfileName := "org.sisioh",
  organization := "org.sisioh",
  scalaVersion := "2.12.4",
  crossScalaVersions := Seq("2.10.7", "2.11.12", "2.12.4"),
  scalacOptions ++= {
    Seq(
      "-feature",
      "-deprecation",
      "-unchecked",
      "-encoding",
      "UTF-8",
      "-language:existentials",
      "-language:implicitConversions",
      "-language:postfixOps",
      "-language:higherKinds"
    ) ++ {
      CrossVersion.partialVersion(scalaVersion.value) match {
        case Some((2L, scalaMajor)) if scalaMajor == 12 =>
          Seq.empty
        case Some((2L, scalaMajor)) if scalaMajor <= 11 =>
          Seq(
            "-Yinline-warnings"
          )
      }
    }
  },
  resolvers ++= Seq(
    "Twitter Repository" at "http://maven.twttr.com/",
    "Typesafe Repository" at "http://repo.typesafe.com/typesafe/releases/",
    "Sonatype Release Repository" at "https://oss.sonatype.org/content/repositories/releases/",
    "Sonatype Snapshot Repository" at "https://oss.sonatype.org/content/repositories/snapshots/",
    "Scalaz Bintray Repo" at "http://dl.bintray.com/scalaz/releases",
    "Artima Maven Repository" at "http://repo.artima.com/releases"
  ),
  libraryDependencies ++= Seq(
    "junit"         % "junit"           % "4.8.1" % "test",
    "org.scalactic" %% "scalactic"      % "3.0.8",
    "org.scalatest" %% "scalatest"      % "3.0.8" % "test",
<<<<<<< HEAD
    "com.novocode"  % "junit-interface" % "0.11" % "test->default",
    "org.mockito"   % "mockito-core"    % "1.10.19" % "test",
=======
    "com.novocode"  % "junit-interface" % "0.8" % "test->default",
    "org.mockito"   % "mockito-core"    % "3.2.0" % "test",
>>>>>>> 18c368b1
    "commons-io"    % "commons-io"      % "2.4"
  ),
  publishMavenStyle := true,
  publishArtifact in Test := false,
  pomIncludeRepository := { _ =>
    false
  },
  pomExtra := (
    <url>https://github.com/sisioh/baseunits-scala</url>
        <licenses>
          <license>
            <name>Apache License Version 2.0</name>
            <url>http://www.apache.org/licenses/</url>
            <distribution>repo</distribution>
          </license>
        </licenses>
        <scm>
          <url>git@github.com:sisioh/baseunits-scala.git</url>
          <connection>scm:git:git@github.com:sisioh/baseunits-scala.git</connection>
        </scm>
        <developers>
          <developer>
            <id>j5ik2o</id>
            <name>Junichi Kato</name>
            <url>http://j5ik2o.me</url>
          </developer>
        </developers>
  ),
  publishTo := sonatypePublishTo.value,
  credentials := {
    val ivyCredentials = (baseDirectory in LocalRootProject).value / ".credentials"
    Credentials(ivyCredentials) :: Nil
  }
)

lazy val library = (project in file("library")).settings(
  commonSettings ++ Seq(
    name := "baseunits-scala"
  )
)

lazy val example = (project in file("example")).settings(
  commonSettings ++ Seq(
    name := "baseunits-scala-example"
  )
) dependsOn library

lazy val root = (project in file(".")).settings(
  commonSettings ++ Seq(
    name := "baseunits-scala-project"
  )
) aggregate (library, example)<|MERGE_RESOLUTION|>--- conflicted
+++ resolved
@@ -37,13 +37,8 @@
     "junit"         % "junit"           % "4.8.1" % "test",
     "org.scalactic" %% "scalactic"      % "3.0.8",
     "org.scalatest" %% "scalatest"      % "3.0.8" % "test",
-<<<<<<< HEAD
     "com.novocode"  % "junit-interface" % "0.11" % "test->default",
-    "org.mockito"   % "mockito-core"    % "1.10.19" % "test",
-=======
-    "com.novocode"  % "junit-interface" % "0.8" % "test->default",
     "org.mockito"   % "mockito-core"    % "3.2.0" % "test",
->>>>>>> 18c368b1
     "commons-io"    % "commons-io"      % "2.4"
   ),
   publishMavenStyle := true,
