val commonSettings = Seq(
  sonatypeProfileName := "org.sisioh",
  organization := "org.sisioh",
  scalaVersion := "2.12.4",
  crossScalaVersions := Seq("2.10.7", "2.11.12", "2.12.4"),
  scalacOptions ++= {
    Seq(
      "-feature",
      "-deprecation",
      "-unchecked",
      "-encoding",
      "UTF-8",
      "-language:existentials",
      "-language:implicitConversions",
      "-language:postfixOps",
      "-language:higherKinds"
    ) ++ {
      CrossVersion.partialVersion(scalaVersion.value) match {
        case Some((2L, scalaMajor)) if scalaMajor == 12 =>
          Seq.empty
        case Some((2L, scalaMajor)) if scalaMajor <= 11 =>
          Seq(
            "-Yinline-warnings"
          )
      }
    }
  },
  resolvers ++= Seq(
    "Twitter Repository" at "http://maven.twttr.com/",
    "Typesafe Repository" at "http://repo.typesafe.com/typesafe/releases/",
    "Sonatype Release Repository" at "https://oss.sonatype.org/content/repositories/releases/",
    "Sonatype Snapshot Repository" at "https://oss.sonatype.org/content/repositories/snapshots/",
    "Scalaz Bintray Repo" at "http://dl.bintray.com/scalaz/releases",
    "Artima Maven Repository" at "http://repo.artima.com/releases"
  ),
  libraryDependencies ++= Seq(
    "junit"         % "junit"           % "4.8.1" % "test",
    "org.scalactic" %% "scalactic"      % "3.0.8",
    "org.scalatest" %% "scalatest"      % "3.0.8" % "test",
    "com.novocode"  % "junit-interface" % "0.8" % "test->default",
<<<<<<< HEAD
    "org.mockito"   % "mockito-core"    % "1.10.19" % "test",
    "commons-io"    % "commons-io"      % "2.6"
=======
    "org.mockito"   % "mockito-core"    % "3.2.0" % "test",
    "commons-io"    % "commons-io"      % "2.4"
>>>>>>> 18c368b1
  ),
  publishMavenStyle := true,
  publishArtifact in Test := false,
  pomIncludeRepository := { _ =>
    false
  },
  pomExtra := (
    <url>https://github.com/sisioh/baseunits-scala</url>
        <licenses>
          <license>
            <name>Apache License Version 2.0</name>
            <url>http://www.apache.org/licenses/</url>
            <distribution>repo</distribution>
          </license>
        </licenses>
        <scm>
          <url>git@github.com:sisioh/baseunits-scala.git</url>
          <connection>scm:git:git@github.com:sisioh/baseunits-scala.git</connection>
        </scm>
        <developers>
          <developer>
            <id>j5ik2o</id>
            <name>Junichi Kato</name>
            <url>http://j5ik2o.me</url>
          </developer>
        </developers>
  ),
  publishTo := sonatypePublishTo.value,
  credentials := {
    val ivyCredentials = (baseDirectory in LocalRootProject).value / ".credentials"
    Credentials(ivyCredentials) :: Nil
  }
)

lazy val library = (project in file("library")).settings(
  commonSettings ++ Seq(
    name := "baseunits-scala"
  )
)

lazy val example = (project in file("example")).settings(
  commonSettings ++ Seq(
    name := "baseunits-scala-example"
  )
) dependsOn library

lazy val root = (project in file(".")).settings(
  commonSettings ++ Seq(
    name := "baseunits-scala-project"
  )
) aggregate (library, example)<|MERGE_RESOLUTION|>--- conflicted
+++ resolved
@@ -38,13 +38,8 @@
     "org.scalactic" %% "scalactic"      % "3.0.8",
     "org.scalatest" %% "scalatest"      % "3.0.8" % "test",
     "com.novocode"  % "junit-interface" % "0.8" % "test->default",
-<<<<<<< HEAD
-    "org.mockito"   % "mockito-core"    % "1.10.19" % "test",
+    "org.mockito"   % "mockito-core"    % "3.2.0" % "test",
     "commons-io"    % "commons-io"      % "2.6"
-=======
-    "org.mockito"   % "mockito-core"    % "3.2.0" % "test",
-    "commons-io"    % "commons-io"      % "2.4"
->>>>>>> 18c368b1
   ),
   publishMavenStyle := true,
   publishArtifact in Test := false,
