--- conflicted
+++ resolved
@@ -35,17 +35,10 @@
   ),
   libraryDependencies ++= Seq(
     "junit"         % "junit"           % "4.8.1" % "test",
-<<<<<<< HEAD
-    "org.scalactic" %% "scalactic"      % "3.0.1",
-    "org.scalatest" %% "scalatest"      % "3.0.1" % "test",
-    "com.novocode"  % "junit-interface" % "0.11" % "test->default",
-    "org.mockito"   % "mockito-core"    % "1.9.5" % "test",
-=======
     "org.scalactic" %% "scalactic"      % "3.0.8",
     "org.scalatest" %% "scalatest"      % "3.0.8" % "test",
     "com.novocode"  % "junit-interface" % "0.8" % "test->default",
     "org.mockito"   % "mockito-core"    % "1.10.19" % "test",
->>>>>>> e047b5ad
     "commons-io"    % "commons-io"      % "2.4"
   ),
   publishMavenStyle := true,
