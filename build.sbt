val commonSettings = Seq(
  sonatypeProfileName := "org.sisioh",
  organization := "org.sisioh",
  scalaVersion := "2.12.4",
  crossScalaVersions := Seq("2.10.7", "2.11.12", "2.12.4"),
  scalacOptions ++= {
    Seq(
      "-feature",
      "-deprecation",
      "-unchecked",
      "-encoding",
      "UTF-8",
      "-language:existentials",
      "-language:implicitConversions",
      "-language:postfixOps",
      "-language:higherKinds"
    ) ++ {
      CrossVersion.partialVersion(scalaVersion.value) match {
        case Some((2L, scalaMajor)) if scalaMajor == 12 =>
          Seq.empty
        case Some((2L, scalaMajor)) if scalaMajor <= 11 =>
          Seq(
            "-Yinline-warnings"
          )
      }
    }
  },
  resolvers ++= Seq(
    "Twitter Repository" at "http://maven.twttr.com/",
    "Typesafe Repository" at "http://repo.typesafe.com/typesafe/releases/",
    "Sonatype Release Repository" at "https://oss.sonatype.org/content/repositories/releases/",
    "Sonatype Snapshot Repository" at "https://oss.sonatype.org/content/repositories/snapshots/",
    "Scalaz Bintray Repo" at "http://dl.bintray.com/scalaz/releases",
    "Artima Maven Repository" at "http://repo.artima.com/releases"
  ),
  libraryDependencies ++= Seq(
<<<<<<< HEAD
    "junit"         % "junit"           % "4.8.2" % "test",
    "org.scalactic" %% "scalactic"      % "3.0.1",
    "org.scalatest" %% "scalatest"      % "3.0.1" % "test",
=======
    "junit"         % "junit"           % "4.8.1" % "test",
    "org.scalactic" %% "scalactic"      % "3.0.8",
    "org.scalatest" %% "scalatest"      % "3.0.8" % "test",
>>>>>>> e047b5ad
    "com.novocode"  % "junit-interface" % "0.8" % "test->default",
    "org.mockito"   % "mockito-core"    % "1.10.19" % "test",
    "commons-io"    % "commons-io"      % "2.4"
  ),
  publishMavenStyle := true,
  publishArtifact in Test := false,
  pomIncludeRepository := { _ =>
    false
  },
  pomExtra := (
    <url>https://github.com/sisioh/baseunits-scala</url>
        <licenses>
          <license>
            <name>Apache License Version 2.0</name>
            <url>http://www.apache.org/licenses/</url>
            <distribution>repo</distribution>
          </license>
        </licenses>
        <scm>
          <url>git@github.com:sisioh/baseunits-scala.git</url>
          <connection>scm:git:git@github.com:sisioh/baseunits-scala.git</connection>
        </scm>
        <developers>
          <developer>
            <id>j5ik2o</id>
            <name>Junichi Kato</name>
            <url>http://j5ik2o.me</url>
          </developer>
        </developers>
  ),
  publishTo := sonatypePublishTo.value,
  credentials := {
    val ivyCredentials = (baseDirectory in LocalRootProject).value / ".credentials"
    Credentials(ivyCredentials) :: Nil
  }
)

lazy val library = (project in file("library")).settings(
  commonSettings ++ Seq(
    name := "baseunits-scala"
  )
)

lazy val example = (project in file("example")).settings(
  commonSettings ++ Seq(
    name := "baseunits-scala-example"
  )
) dependsOn library

lazy val root = (project in file(".")).settings(
  commonSettings ++ Seq(
    name := "baseunits-scala-project"
  )
) aggregate (library, example)<|MERGE_RESOLUTION|>--- conflicted
+++ resolved
@@ -34,15 +34,9 @@
     "Artima Maven Repository" at "http://repo.artima.com/releases"
   ),
   libraryDependencies ++= Seq(
-<<<<<<< HEAD
-    "junit"         % "junit"           % "4.8.2" % "test",
-    "org.scalactic" %% "scalactic"      % "3.0.1",
-    "org.scalatest" %% "scalatest"      % "3.0.1" % "test",
-=======
     "junit"         % "junit"           % "4.8.1" % "test",
     "org.scalactic" %% "scalactic"      % "3.0.8",
     "org.scalatest" %% "scalatest"      % "3.0.8" % "test",
->>>>>>> e047b5ad
     "com.novocode"  % "junit-interface" % "0.8" % "test->default",
     "org.mockito"   % "mockito-core"    % "1.10.19" % "test",
     "commons-io"    % "commons-io"      % "2.4"
